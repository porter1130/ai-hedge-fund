import os
import json
from langchain_anthropic import ChatAnthropic
from langchain_deepseek import ChatDeepSeek
from langchain_google_genai import ChatGoogleGenerativeAI
from langchain_groq import ChatGroq
from langchain_openai import ChatOpenAI
from langchain_ollama import ChatOllama
from enum import Enum
from pydantic import BaseModel
from typing import Tuple, List
from pathlib import Path


class ModelProvider(str, Enum):
    """Enum for supported LLM providers"""

    ALIBABA = "Alibaba"
    ANTHROPIC = "Anthropic"
    DEEPSEEK = "DeepSeek"
    GOOGLE = "Google"
    GROQ = "Groq"
    META = "Meta"
    MISTRAL = "Mistral"
    OPENAI = "OpenAI"
    OLLAMA = "Ollama"


class LLMModel(BaseModel):
    """Represents an LLM model configuration"""

    display_name: str
    model_name: str
    provider: ModelProvider

    def to_choice_tuple(self) -> Tuple[str, str, str]:
        """Convert to format needed for questionary choices"""
        return (self.display_name, self.model_name, self.provider.value)

    def is_custom(self) -> bool:
        """Check if the model is a Gemini model"""
        return self.model_name == "-"

    def has_json_mode(self) -> bool:
        """Check if the model supports JSON mode"""
        if self.is_deepseek() or self.is_gemini():
            return False
        # Only certain Ollama models support JSON mode
        if self.is_ollama():
            return "llama3" in self.model_name or "neural-chat" in self.model_name
        return True

    def is_deepseek(self) -> bool:
        """Check if the model is a DeepSeek model"""
        return self.model_name.startswith("deepseek")

    def is_gemini(self) -> bool:
        """Check if the model is a Gemini model"""
        return self.model_name.startswith("gemini")

    def is_ollama(self) -> bool:
        """Check if the model is an Ollama model"""
        return self.provider == ModelProvider.OLLAMA


# Load models from JSON file
def load_models_from_json(json_path: str) -> List[LLMModel]:
    """Load models from a JSON file"""
    with open(json_path, 'r') as f:
        models_data = json.load(f)
    
    models = []
    for model_data in models_data:
        # Convert string provider to ModelProvider enum
        provider_enum = ModelProvider(model_data["provider"])
        models.append(
            LLMModel(
                display_name=model_data["display_name"],
                model_name=model_data["model_name"],
                provider=provider_enum
            )
        )
    return models


# Get the path to the JSON files
current_dir = Path(__file__).parent
models_json_path = current_dir / "api_models.json"
ollama_models_json_path = current_dir / "ollama_models.json"

# Load available models from JSON
AVAILABLE_MODELS = load_models_from_json(str(models_json_path))

# Load Ollama models from JSON
OLLAMA_MODELS = load_models_from_json(str(ollama_models_json_path))

# Create LLM_ORDER in the format expected by the UI
LLM_ORDER = [model.to_choice_tuple() for model in AVAILABLE_MODELS]

# Create Ollama LLM_ORDER separately
OLLAMA_LLM_ORDER = [model.to_choice_tuple() for model in OLLAMA_MODELS]


def get_model_info(model_name: str, model_provider: str) -> LLMModel | None:
    """Get model information by model_name"""
    all_models = AVAILABLE_MODELS + OLLAMA_MODELS
    return next((model for model in all_models if model.model_name == model_name and model.provider == model_provider), None)


def get_models_list():
    """Get the list of models for API responses."""
    return [
        {
            "display_name": model.display_name,
            "model_name": model.model_name,
            "provider": model.provider.value
        }
        for model in AVAILABLE_MODELS
    ]


def get_model(model_name: str, model_provider: ModelProvider) -> ChatOpenAI | ChatGroq | ChatOllama | None:
    if model_provider == ModelProvider.GROQ:
        api_key = os.getenv("GROQ_API_KEY")
        if not api_key:
            # Print error to console
            print(f"API Key Error: Please make sure GROQ_API_KEY is set in your .env file.")
            raise ValueError("Groq API key not found.  Please make sure GROQ_API_KEY is set in your .env file.")
        return ChatGroq(model=model_name, api_key=api_key)
    elif model_provider == ModelProvider.OPENAI:
        # Get and validate API key
        api_key = os.getenv("OPENAI_API_KEY")
        base_url = os.getenv("OPENAI_API_BASE")
        if not api_key:
            # Print error to console
            print(f"API Key Error: Please make sure OPENAI_API_KEY is set in your .env file.")
            raise ValueError("OpenAI API key not found.  Please make sure OPENAI_API_KEY is set in your .env file.")
        return ChatOpenAI(model=model_name, api_key=api_key, base_url=base_url)
    elif model_provider == ModelProvider.ANTHROPIC:
        api_key = os.getenv("ANTHROPIC_API_KEY")
        if not api_key:
            print(f"API Key Error: Please make sure ANTHROPIC_API_KEY is set in your .env file.")
            raise ValueError("Anthropic API key not found.  Please make sure ANTHROPIC_API_KEY is set in your .env file.")
        return ChatAnthropic(model=model_name, api_key=api_key)
    elif model_provider == ModelProvider.DEEPSEEK:
        api_key = os.getenv("DEEPSEEK_API_KEY")
        if not api_key:
            print(f"API Key Error: Please make sure DEEPSEEK_API_KEY is set in your .env file.")
            raise ValueError("DeepSeek API key not found.  Please make sure DEEPSEEK_API_KEY is set in your .env file.")
<<<<<<< HEAD
        return ChatDeepSeek(model=model_name, api_key=api_key,base_url='https://chatapi.littlewheat.com/v1')
    elif model_provider == ModelProvider.GEMINI:
=======
        return ChatDeepSeek(model=model_name, api_key=api_key)
    elif model_provider == ModelProvider.GOOGLE:
>>>>>>> 344a4c53
        api_key = os.getenv("GOOGLE_API_KEY")
        if not api_key:
            print(f"API Key Error: Please make sure GOOGLE_API_KEY is set in your .env file.")
            raise ValueError("Google API key not found.  Please make sure GOOGLE_API_KEY is set in your .env file.")
        return ChatGoogleGenerativeAI(model=model_name, api_key=api_key)
    elif model_provider == ModelProvider.OLLAMA:
        # For Ollama, we use a base URL instead of an API key
        # Check if OLLAMA_HOST is set (for Docker on macOS)
        ollama_host = os.getenv("OLLAMA_HOST", "localhost")
        base_url = os.getenv("OLLAMA_BASE_URL", f"http://{ollama_host}:11434")
        return ChatOllama(
            model=model_name,
            base_url=base_url,
        )<|MERGE_RESOLUTION|>--- conflicted
+++ resolved
@@ -147,13 +147,8 @@
         if not api_key:
             print(f"API Key Error: Please make sure DEEPSEEK_API_KEY is set in your .env file.")
             raise ValueError("DeepSeek API key not found.  Please make sure DEEPSEEK_API_KEY is set in your .env file.")
-<<<<<<< HEAD
-        return ChatDeepSeek(model=model_name, api_key=api_key,base_url='https://chatapi.littlewheat.com/v1')
-    elif model_provider == ModelProvider.GEMINI:
-=======
         return ChatDeepSeek(model=model_name, api_key=api_key)
     elif model_provider == ModelProvider.GOOGLE:
->>>>>>> 344a4c53
         api_key = os.getenv("GOOGLE_API_KEY")
         if not api_key:
             print(f"API Key Error: Please make sure GOOGLE_API_KEY is set in your .env file.")
